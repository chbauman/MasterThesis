
import numpy as np

from FQI import NFQI
from LSPI import LSPI
from batchDDPG import bDDPG

from dm_LSTM import BaseRNN_DM
from dm_GPR import GPR_DM

from battery_model import BatteryModel

# Environments for debugging
from simple_battery_test import SimpleBatteryTest
from cart_pole import CartPole
from mount_car_cont import MountCarCont
from pendulum import Pendulum

from data import Room274Data, Room272Data, WeatherData, TestData, \
    analyze_data, get_heating_data, get_data_test, \
    cut_data_into_sequences, extract_streak, get_battery_data, cut_and_split, \
    get_DFAB_heating_data, test_plotting_withDFAB_data, test_dataset_with_DFAB, \
    compute_DFAB_energy_usage, get_weather_data, generateRoomDatasets, \
    analzye_room_energy_consumption, Dataset, test_align

def simple_battery_FQI():

    sbt = SimpleBatteryTest(bidirectional = True)
    sbt = CartPole()
    sbt = MountCarCont()
    sbt = Pendulum()

    state_dim = sbt.state_dim
    nb_actions = sbt.nb_actions

    [s_t, a_t, r_t, s_tp1] = sbt.get_transition_tuples(n_tuples = 100000)

    print((np.c_[s_t, a_t, r_t, s_tp1])[:50])

    #fqi = NFQI(state_dim, nb_actions, stoch_policy_imp = False, use_diff_target_net=False, param_updata_fac=0.5, max_iters = 20, lr = 0.001)
    fqi = bDDPG(state_dim, nb_actions)
    #fqi = LSPI(state_dim, nb_actions, stoch_policy_imp=True)

    fqi.fit(s_t, a_t, r_t, s_tp1)

    sbt.eval_policy(fqi.get_policy())

def main():

    #generateRoomDatasets()
    name_ds = 'Model_Room43'
    ds = Dataset.loadDataset(name_ds)
    ds = ds.add_time()
    ds.standardize()
    ds.split_train_test(7)

<<<<<<< HEAD
    mod = BaseRNN_DM(ds, hidden_sizes=[100, 100, 100], n_iter_max = 200, input_noise_std = 0.0001, lr = 0.001)
=======
    mod = BaseRNN_DM(ds, 
                     hidden_sizes=[100, 100], 
                     n_iter_max = 10, 
                     input_noise_std = 0.0001, 
                     lr = 0.001, 
                     residual_learning=True,
                     weight_vec = np.array([1.0, 1.0, 1.0, 10.0, 1.0, 1.0]))
>>>>>>> e6f06927
    mod.fit()
    mod.model_disturbance()
    mod.disturb()
    mod.analyze()

    #compute_DFAB_energy_usage()
    return

    # Battery data
    bat_dataset = get_battery_data(save_plot = True, show = False, use_dataset = True)
    dat_bat = bat_dataset.data
    train_bat, test_bat = cut_and_split(dat_bat, 2, 96 * 7)
    bat_mod = BatteryModel(bat_dataset)
    bat_mod.fit(train_bat)
    return

    # Parameters
    seq_len = 20

    # Heating data
    dat_heat, m_heat, name_heat = get_heating_data(2.0)
    dat_s = dat_heat.shape
    if False:
        for k in range(dat_s[1]):
            plot_ip_time_series(dat_heat[:,k], m = m_heat[k], show = k == 5)
    train_heat, test_heat = cut_and_split(dat_heat, seq_len, 96 * 7)
    train_shape = train_heat.shape
    n_feats = train_shape[-1]
    print("Train data shape:", train_shape)
    print("Analysis data shape:", test_heat.shape)

    # Train Heating model
    mod = BaseRNN_DM(seq_len - 1, n_feats, hidden_sizes=[50, 50], n_iter_max=50, input_noise_std = 0.01, name = "Train50_50-50_" + name_heat)
    mod.fit(train_heat)
    mod.analyze(test_heat)
    
    # GP Model
    seq_len_gp = 4
    train_heat, test_heat = cut_and_split(dat_heat, seq_len_gp, 96 * 7)
    mod = GPR_DM(alpha = 5.0)
    mod.fit(train_heat)
    mod.analyze(test_heat)

    return

    #simple_battery_FQI()

    return 0


main()



<|MERGE_RESOLUTION|>--- conflicted
+++ resolved
@@ -54,9 +54,6 @@
     ds.standardize()
     ds.split_train_test(7)
 
-<<<<<<< HEAD
-    mod = BaseRNN_DM(ds, hidden_sizes=[100, 100, 100], n_iter_max = 200, input_noise_std = 0.0001, lr = 0.001)
-=======
     mod = BaseRNN_DM(ds, 
                      hidden_sizes=[100, 100], 
                      n_iter_max = 10, 
@@ -64,7 +61,7 @@
                      lr = 0.001, 
                      residual_learning=True,
                      weight_vec = np.array([1.0, 1.0, 1.0, 10.0, 1.0, 1.0]))
->>>>>>> e6f06927
+
     mod.fit()
     mod.model_disturbance()
     mod.disturb()
